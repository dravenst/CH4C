// console.log("Hi world");

const express = require('express')
const { Readable } = require( "stream" )

const app = express()
const port = 3000

<<<<<<< HEAD
app.get('/', (req, res) => {
  //res.send('Hello World!')

  // https://nodejs.org/api/http.html#httpgeturl-options-callback
  const url = 'http://192.168.107.9/live/stream0';
  request.get(url).pipe(res);
=======
app.get('/', async (req, res) => {
  // res.send('Hello World!')

  // get the encoder stream
  const myUrl = 'http://192.168.107.9/live/stream0'
  const fetchResponse = await fetch(myUrl)

  // send the pipe of the stream to the request
  Readable.fromWeb(fetchResponse.body).pipe(res)
>>>>>>> 5f9ee472
})

app.listen(port, () => {
  console.log(`Example app listening on port ${port}`)
})
<|MERGE_RESOLUTION|>--- conflicted
+++ resolved
@@ -6,14 +6,6 @@
 const app = express()
 const port = 3000
 
-<<<<<<< HEAD
-app.get('/', (req, res) => {
-  //res.send('Hello World!')
-
-  // https://nodejs.org/api/http.html#httpgeturl-options-callback
-  const url = 'http://192.168.107.9/live/stream0';
-  request.get(url).pipe(res);
-=======
 app.get('/', async (req, res) => {
   // res.send('Hello World!')
 
@@ -23,7 +15,6 @@
 
   // send the pipe of the stream to the request
   Readable.fromWeb(fetchResponse.body).pipe(res)
->>>>>>> 5f9ee472
 })
 
 app.listen(port, () => {
